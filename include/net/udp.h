/* SPDX-License-Identifier: GPL-2.0-or-later */
/*
 * INET		An implementation of the TCP/IP protocol suite for the LINUX
 *		operating system.  INET is implemented using the  BSD Socket
 *		interface as the means of communication with the user level.
 *
 *		Definitions for the UDP module.
 *
 * Version:	@(#)udp.h	1.0.2	05/07/93
 *
 * Authors:	Ross Biro
 *		Fred N. van Kempen, <waltje@uWalt.NL.Mugnet.ORG>
 *
 * Fixes:
 *		Alan Cox	: Turned on udp checksums. I don't want to
 *				  chase 'memory corruption' bugs that aren't!
 */
#ifndef _UDP_H
#define _UDP_H

#include <linux/list.h>
#include <linux/bug.h>
#include <net/inet_sock.h>
#include <net/sock.h>
#include <net/snmp.h>
#include <net/ip.h>
#include <linux/ipv6.h>
#include <linux/seq_file.h>
#include <linux/poll.h>

/**
 *	struct udp_skb_cb  -  UDP(-Lite) private variables
 *
 *	@header:      private variables used by IPv4/IPv6
 *	@cscov:       checksum coverage length (UDP-Lite only)
 *	@partial_cov: if set indicates partial csum coverage
 */
struct udp_skb_cb {
	union {
		struct inet_skb_parm	h4;
#if IS_ENABLED(CONFIG_IPV6)
		struct inet6_skb_parm	h6;
#endif
	} header;
	__u16		cscov;
	__u8		partial_cov;
};
#define UDP_SKB_CB(__skb)	((struct udp_skb_cb *)((__skb)->cb))

/**
 *	struct udp_hslot - UDP hash slot
 *
 *	@head:	head of list of sockets
 *	@count:	number of sockets in 'head' list
 *	@lock:	spinlock protecting changes to head/count
 */
struct udp_hslot {
	struct hlist_head	head;
	int			count;
	spinlock_t		lock;
} __attribute__((aligned(2 * sizeof(long))));

/**
 *	struct udp_table - UDP table
 *
 *	@hash:	hash table, sockets are hashed on (local port)
 *	@hash2:	hash table, sockets are hashed on (local port, local address)
 *	@mask:	number of slots in hash tables, minus 1
 *	@log:	log2(number of slots in hash table)
 */
struct udp_table {
	struct udp_hslot	*hash;
	struct udp_hslot	*hash2;
	unsigned int		mask;
	unsigned int		log;
};
extern struct udp_table udp_table;
void udp_table_init(struct udp_table *, const char *);
static inline struct udp_hslot *udp_hashslot(struct udp_table *table,
					     struct net *net, unsigned int num)
{
	return &table->hash[udp_hashfn(net, num, table->mask)];
}
/*
 * For secondary hash, net_hash_mix() is performed before calling
 * udp_hashslot2(), this explains difference with udp_hashslot()
 */
static inline struct udp_hslot *udp_hashslot2(struct udp_table *table,
					      unsigned int hash)
{
	return &table->hash2[hash & table->mask];
}

extern struct proto udp_prot;

extern atomic_long_t udp_memory_allocated;

/* sysctl variables for udp */
extern long sysctl_udp_mem[3];
extern int sysctl_udp_rmem_min;
extern int sysctl_udp_wmem_min;

struct sk_buff;

/*
 *	Generic checksumming routines for UDP(-Lite) v4 and v6
 */
static inline __sum16 __udp_lib_checksum_complete(struct sk_buff *skb)
{
	return (UDP_SKB_CB(skb)->cscov == skb->len ?
		__skb_checksum_complete(skb) :
		__skb_checksum_complete_head(skb, UDP_SKB_CB(skb)->cscov));
}

static inline int udp_lib_checksum_complete(struct sk_buff *skb)
{
	return !skb_csum_unnecessary(skb) &&
		__udp_lib_checksum_complete(skb);
}

/**
 * 	udp_csum_outgoing  -  compute UDPv4/v6 checksum over fragments
 * 	@sk: 	socket we are writing to
 * 	@skb: 	sk_buff containing the filled-in UDP header
 * 	        (checksum field must be zeroed out)
 */
static inline __wsum udp_csum_outgoing(struct sock *sk, struct sk_buff *skb)
{
	__wsum csum = csum_partial(skb_transport_header(skb),
				   sizeof(struct udphdr), 0);
	skb_queue_walk(&sk->sk_write_queue, skb) {
		csum = csum_add(csum, skb->csum);
	}
	return csum;
}

static inline __wsum udp_csum(struct sk_buff *skb)
{
	__wsum csum = csum_partial(skb_transport_header(skb),
				   sizeof(struct udphdr), skb->csum);

	for (skb = skb_shinfo(skb)->frag_list; skb; skb = skb->next) {
		csum = csum_add(csum, skb->csum);
	}
	return csum;
}

static inline __sum16 udp_v4_check(int len, __be32 saddr,
				   __be32 daddr, __wsum base)
{
	return csum_tcpudp_magic(saddr, daddr, len, IPPROTO_UDP, base);
}

void udp_set_csum(bool nocheck, struct sk_buff *skb,
		  __be32 saddr, __be32 daddr, int len);

static inline void udp_csum_pull_header(struct sk_buff *skb)
{
	if (!skb->csum_valid && skb->ip_summed == CHECKSUM_NONE)
		skb->csum = csum_partial(skb->data, sizeof(struct udphdr),
					 skb->csum);
	skb_pull_rcsum(skb, sizeof(struct udphdr));
	UDP_SKB_CB(skb)->cscov -= sizeof(struct udphdr);
}

typedef struct sock *(*udp_lookup_t)(struct sk_buff *skb, __be16 sport,
				     __be16 dport);

struct sk_buff *udp_gro_receive(struct list_head *head, struct sk_buff *skb,
				struct udphdr *uh, udp_lookup_t lookup);
int udp_gro_complete(struct sk_buff *skb, int nhoff, udp_lookup_t lookup);

struct sk_buff *__udp_gso_segment(struct sk_buff *gso_skb,
				  netdev_features_t features);

static inline struct udphdr *udp_gro_udphdr(struct sk_buff *skb)
{
	struct udphdr *uh;
	unsigned int hlen, off;

	off  = skb_gro_offset(skb);
	hlen = off + sizeof(*uh);
	uh   = skb_gro_header_fast(skb, off);
	if (skb_gro_header_hard(skb, hlen))
		uh = skb_gro_header_slow(skb, hlen, off);

	return uh;
}

/* hash routines shared between UDPv4/6 and UDP-Litev4/6 */
static inline int udp_lib_hash(struct sock *sk)
{
	BUG();
	return 0;
}

void udp_lib_unhash(struct sock *sk);
void udp_lib_rehash(struct sock *sk, u16 new_hash);

static inline void udp_lib_close(struct sock *sk, long timeout)
{
	sk_common_release(sk);
}

int udp_lib_get_port(struct sock *sk, unsigned short snum,
		     unsigned int hash2_nulladdr);

u32 udp_flow_hashrnd(void);

static inline __be16 udp_flow_src_port(struct net *net, struct sk_buff *skb,
				       int min, int max, bool use_eth)
{
	u32 hash;

	if (min >= max) {
		/* Use default range */
		inet_get_local_port_range(net, &min, &max);
	}

	hash = skb_get_hash(skb);
	if (unlikely(!hash)) {
		if (use_eth) {
			/* Can't find a normal hash, caller has indicated an
			 * Ethernet packet so use that to compute a hash.
			 */
			hash = jhash(skb->data, 2 * ETH_ALEN,
				     (__force u32) skb->protocol);
		} else {
			/* Can't derive any sort of hash for the packet, set
			 * to some consistent random value.
			 */
			hash = udp_flow_hashrnd();
		}
	}

	/* Since this is being sent on the wire obfuscate hash a bit
	 * to minimize possbility that any useful information to an
	 * attacker is leaked. Only upper 16 bits are relevant in the
	 * computation for 16 bit port value.
	 */
	hash ^= hash << 16;

	return htons((((u64) hash * (max - min)) >> 32) + min);
}

static inline int udp_rqueue_get(struct sock *sk)
{
	return sk_rmem_alloc_get(sk) - READ_ONCE(udp_sk(sk)->forward_deficit);
}

static inline bool udp_sk_bound_dev_eq(struct net *net, int bound_dev_if,
				       int dif, int sdif)
{
#if IS_ENABLED(CONFIG_NET_L3_MASTER_DEV)
	return inet_bound_dev_eq(!!net->ipv4.sysctl_udp_l3mdev_accept,
				 bound_dev_if, dif, sdif);
#else
	return inet_bound_dev_eq(true, bound_dev_if, dif, sdif);
#endif
}

/* net/ipv4/udp.c */
void udp_destruct_sock(struct sock *sk);
void skb_consume_udp(struct sock *sk, struct sk_buff *skb, int len);
int __udp_enqueue_schedule_skb(struct sock *sk, struct sk_buff *skb);
void udp_skb_destructor(struct sock *sk, struct sk_buff *skb);
struct sk_buff *__skb_recv_udp(struct sock *sk, unsigned int flags,
			       int noblock, int *off, int *err);
static inline struct sk_buff *skb_recv_udp(struct sock *sk, unsigned int flags,
					   int noblock, int *err)
{
	int off = 0;

	return __skb_recv_udp(sk, flags, noblock, &off, err);
}

int udp_v4_early_demux(struct sk_buff *skb);
bool udp_sk_rx_dst_set(struct sock *sk, struct dst_entry *dst);
int udp_get_port(struct sock *sk, unsigned short snum,
		 int (*saddr_cmp)(const struct sock *,
				  const struct sock *));
int udp_err(struct sk_buff *, u32);
int udp_abort(struct sock *sk, int err);
int udp_sendmsg(struct sock *sk, struct msghdr *msg, size_t len);
int udp_push_pending_frames(struct sock *sk);
void udp_flush_pending_frames(struct sock *sk);
int udp_cmsg_send(struct sock *sk, struct msghdr *msg, u16 *gso_size);
void udp4_hwcsum(struct sk_buff *skb, __be32 src, __be32 dst);
int udp_rcv(struct sk_buff *skb);
int udp_ioctl(struct sock *sk, int cmd, unsigned long arg);
int udp_init_sock(struct sock *sk);
int udp_pre_connect(struct sock *sk, struct sockaddr *uaddr, int addr_len);
int __udp_disconnect(struct sock *sk, int flags);
int udp_disconnect(struct sock *sk, int flags);
__poll_t udp_poll(struct file *file, struct socket *sock, poll_table *wait);
struct sk_buff *skb_udp_tunnel_segment(struct sk_buff *skb,
				       netdev_features_t features,
				       bool is_ipv6);
int udp_lib_getsockopt(struct sock *sk, int level, int optname,
		       char __user *optval, int __user *optlen);
int udp_lib_setsockopt(struct sock *sk, int level, int optname,
		       char __user *optval, unsigned int optlen,
		       int (*push_pending_frames)(struct sock *));
struct sock *udp4_lib_lookup(struct net *net, __be32 saddr, __be16 sport,
			     __be32 daddr, __be16 dport, int dif);
struct sock *__udp4_lib_lookup(struct net *net, __be32 saddr, __be16 sport,
			       __be32 daddr, __be16 dport, int dif, int sdif,
			       struct udp_table *tbl, struct sk_buff *skb);
struct sock *udp4_lib_lookup_skb(struct sk_buff *skb,
				 __be16 sport, __be16 dport);
struct sock *udp6_lib_lookup(struct net *net,
			     const struct in6_addr *saddr, __be16 sport,
			     const struct in6_addr *daddr, __be16 dport,
			     int dif);
struct sock *__udp6_lib_lookup(struct net *net,
			       const struct in6_addr *saddr, __be16 sport,
			       const struct in6_addr *daddr, __be16 dport,
			       int dif, int sdif, struct udp_table *tbl,
			       struct sk_buff *skb);
struct sock *udp6_lib_lookup_skb(struct sk_buff *skb,
				 __be16 sport, __be16 dport);

/* UDP uses skb->dev_scratch to cache as much information as possible and avoid
 * possibly multiple cache miss on dequeue()
 */
struct udp_dev_scratch {
	/* skb->truesize and the stateless bit are embedded in a single field;
	 * do not use a bitfield since the compiler emits better/smaller code
	 * this way
	 */
	u32 _tsize_state;

#if BITS_PER_LONG == 64
	/* len and the bit needed to compute skb_csum_unnecessary
	 * will be on cold cache lines at recvmsg time.
	 * skb->len can be stored on 16 bits since the udp header has been
	 * already validated and pulled.
	 */
	u16 len;
	bool is_linear;
	bool csum_unnecessary;
#endif
};

static inline struct udp_dev_scratch *udp_skb_scratch(struct sk_buff *skb)
{
	return (struct udp_dev_scratch *)&skb->dev_scratch;
}

#if BITS_PER_LONG == 64
static inline unsigned int udp_skb_len(struct sk_buff *skb)
{
	return udp_skb_scratch(skb)->len;
}

static inline bool udp_skb_csum_unnecessary(struct sk_buff *skb)
{
	return udp_skb_scratch(skb)->csum_unnecessary;
}

static inline bool udp_skb_is_linear(struct sk_buff *skb)
{
	return udp_skb_scratch(skb)->is_linear;
}

#else
static inline unsigned int udp_skb_len(struct sk_buff *skb)
{
	return skb->len;
}

static inline bool udp_skb_csum_unnecessary(struct sk_buff *skb)
{
	return skb_csum_unnecessary(skb);
}

static inline bool udp_skb_is_linear(struct sk_buff *skb)
{
	return !skb_is_nonlinear(skb);
}
#endif

static inline int copy_linear_skb(struct sk_buff *skb, int len, int off,
				  struct iov_iter *to)
{
	int n;

	n = copy_to_iter(skb->data + off, len, to);
	if (n == len)
		return 0;

	iov_iter_revert(to, n);
	return -EFAULT;
}

/*
 * 	SNMP statistics for UDP and UDP-Lite
 */
#define UDP_INC_STATS(net, field, is_udplite)		      do { \
	if (is_udplite) SNMP_INC_STATS((net)->mib.udplite_statistics, field);       \
	else		SNMP_INC_STATS((net)->mib.udp_statistics, field);  }  while(0)
#define __UDP_INC_STATS(net, field, is_udplite) 	      do { \
	if (is_udplite) __SNMP_INC_STATS((net)->mib.udplite_statistics, field);         \
	else		__SNMP_INC_STATS((net)->mib.udp_statistics, field);    }  while(0)

#define __UDP6_INC_STATS(net, field, is_udplite)	    do { \
	if (is_udplite) __SNMP_INC_STATS((net)->mib.udplite_stats_in6, field);\
	else		__SNMP_INC_STATS((net)->mib.udp_stats_in6, field);  \
} while(0)
#define UDP6_INC_STATS(net, field, __lite)		    do { \
	if (__lite) SNMP_INC_STATS((net)->mib.udplite_stats_in6, field);  \
	else	    SNMP_INC_STATS((net)->mib.udp_stats_in6, field);      \
} while(0)

#if IS_ENABLED(CONFIG_IPV6)
#define __UDPX_MIB(sk, ipv4)						\
({									\
	ipv4 ? (IS_UDPLITE(sk) ? sock_net(sk)->mib.udplite_statistics :	\
				 sock_net(sk)->mib.udp_statistics) :	\
		(IS_UDPLITE(sk) ? sock_net(sk)->mib.udplite_stats_in6 :	\
				 sock_net(sk)->mib.udp_stats_in6);	\
})
#else
#define __UDPX_MIB(sk, ipv4)						\
({									\
	IS_UDPLITE(sk) ? sock_net(sk)->mib.udplite_statistics :		\
			 sock_net(sk)->mib.udp_statistics;		\
})
#endif

#define __UDPX_INC_STATS(sk, field) \
	__SNMP_INC_STATS(__UDPX_MIB(sk, (sk)->sk_family == AF_INET), field)

#ifdef CONFIG_PROC_FS
struct udp_seq_afinfo {
	sa_family_t			family;
	struct udp_table		*udp_table;
};

struct udp_iter_state {
	struct seq_net_private  p;
	int			bucket;
};

void *udp_seq_start(struct seq_file *seq, loff_t *pos);
void *udp_seq_next(struct seq_file *seq, void *v, loff_t *pos);
void udp_seq_stop(struct seq_file *seq, void *v);

extern const struct seq_operations udp_seq_ops;
extern const struct seq_operations udp6_seq_ops;

int udp4_proc_init(void);
void udp4_proc_exit(void);
#endif /* CONFIG_PROC_FS */

int udpv4_offload_init(void);

void udp_init(void);

DECLARE_STATIC_KEY_FALSE(udp_encap_needed_key);
void udp_encap_enable(void);
#if IS_ENABLED(CONFIG_IPV6)
DECLARE_STATIC_KEY_FALSE(udpv6_encap_needed_key);
void udpv6_encap_enable(void);
#endif

static inline struct sk_buff *udp_rcv_segment(struct sock *sk,
					      struct sk_buff *skb, bool ipv4)
{
<<<<<<< HEAD
	struct sk_buff *segs;

	/* the GSO CB lays after the UDP one, no need to save and restore any
	 * CB fragment
	 */
	segs = __skb_gso_segment(skb, NETIF_F_SG, false);
=======
	netdev_features_t features = NETIF_F_SG;
	struct sk_buff *segs;

	/* Avoid csum recalculation by skb_segment unless userspace explicitly
	 * asks for the final checksum values
	 */
	if (!inet_get_convert_csum(sk))
		features |= NETIF_F_IP_CSUM | NETIF_F_IPV6_CSUM;

	/* the GSO CB lays after the UDP one, no need to save and restore any
	 * CB fragment
	 */
	segs = __skb_gso_segment(skb, features, false);
>>>>>>> 0ecfebd2
	if (unlikely(IS_ERR_OR_NULL(segs))) {
		int segs_nr = skb_shinfo(skb)->gso_segs;

		atomic_add(segs_nr, &sk->sk_drops);
		SNMP_ADD_STATS(__UDPX_MIB(sk, ipv4), UDP_MIB_INERRORS, segs_nr);
		kfree_skb(skb);
		return NULL;
	}

	consume_skb(skb);
	return segs;
}

#endif	/* _UDP_H */<|MERGE_RESOLUTION|>--- conflicted
+++ resolved
@@ -467,14 +467,6 @@
 static inline struct sk_buff *udp_rcv_segment(struct sock *sk,
 					      struct sk_buff *skb, bool ipv4)
 {
-<<<<<<< HEAD
-	struct sk_buff *segs;
-
-	/* the GSO CB lays after the UDP one, no need to save and restore any
-	 * CB fragment
-	 */
-	segs = __skb_gso_segment(skb, NETIF_F_SG, false);
-=======
 	netdev_features_t features = NETIF_F_SG;
 	struct sk_buff *segs;
 
@@ -488,7 +480,6 @@
 	 * CB fragment
 	 */
 	segs = __skb_gso_segment(skb, features, false);
->>>>>>> 0ecfebd2
 	if (unlikely(IS_ERR_OR_NULL(segs))) {
 		int segs_nr = skb_shinfo(skb)->gso_segs;
 
