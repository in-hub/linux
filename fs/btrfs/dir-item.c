--- conflicted
+++ resolved
@@ -308,25 +308,18 @@
 			    u64 index, const char *name, int name_len,
 			    int mod)
 {
-<<<<<<< HEAD
-=======
 	struct btrfs_dir_item *di;
->>>>>>> 318a54c0
 	struct btrfs_key key;
 
 	key.objectid = dir;
 	key.type = BTRFS_DIR_INDEX_KEY;
 	key.offset = index;
 
-<<<<<<< HEAD
-	return btrfs_lookup_match_dir(trans, root, path, &key, name, name_len, mod);
-=======
 	di = btrfs_lookup_match_dir(trans, root, path, &key, name, name_len, mod);
 	if (di == ERR_PTR(-ENOENT))
 		return NULL;
 
 	return di;
->>>>>>> 318a54c0
 }
 
 struct btrfs_dir_item *
