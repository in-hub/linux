/*
 * Copyright © 2007 David Airlie
 *
 * Permission is hereby granted, free of charge, to any person obtaining a
 * copy of this software and associated documentation files (the "Software"),
 * to deal in the Software without restriction, including without limitation
 * the rights to use, copy, modify, merge, publish, distribute, sublicense,
 * and/or sell copies of the Software, and to permit persons to whom the
 * Software is furnished to do so, subject to the following conditions:
 *
 * The above copyright notice and this permission notice (including the next
 * paragraph) shall be included in all copies or substantial portions of the
 * Software.
 *
 * THE SOFTWARE IS PROVIDED "AS IS", WITHOUT WARRANTY OF ANY KIND, EXPRESS OR
 * IMPLIED, INCLUDING BUT NOT LIMITED TO THE WARRANTIES OF MERCHANTABILITY,
 * FITNESS FOR A PARTICULAR PURPOSE AND NONINFRINGEMENT.  IN NO EVENT SHALL
 * THE AUTHORS OR COPYRIGHT HOLDERS BE LIABLE FOR ANY CLAIM, DAMAGES OR OTHER
 * LIABILITY, WHETHER IN AN ACTION OF CONTRACT, TORT OR OTHERWISE, ARISING
 * FROM, OUT OF OR IN CONNECTION WITH THE SOFTWARE OR THE USE OR OTHER
 * DEALINGS IN THE SOFTWARE.
 *
 * Authors:
 *     David Airlie
 */

#include <linux/async.h>
#include <linux/module.h>
#include <linux/kernel.h>
#include <linux/console.h>
#include <linux/errno.h>
#include <linux/string.h>
#include <linux/mm.h>
#include <linux/tty.h>
#include <linux/sysrq.h>
#include <linux/delay.h>
#include <linux/fb.h>
#include <linux/init.h>
#include <linux/vga_switcheroo.h>

#include <drm/drmP.h>
#include <drm/drm_crtc.h>
#include <drm/drm_fb_helper.h>
#include "intel_drv.h"
#include <drm/i915_drm.h>
#include "i915_drv.h"

static int intel_fbdev_set_par(struct fb_info *info)
{
	struct drm_fb_helper *fb_helper = info->par;
	struct intel_fbdev *ifbdev =
		container_of(fb_helper, struct intel_fbdev, helper);
	int ret;

	ret = drm_fb_helper_set_par(info);

	if (ret == 0) {
		mutex_lock(&fb_helper->dev->struct_mutex);
		intel_fb_obj_invalidate(ifbdev->fb->obj, ORIGIN_GTT);
		mutex_unlock(&fb_helper->dev->struct_mutex);
	}

	return ret;
}

static int intel_fbdev_blank(int blank, struct fb_info *info)
{
	struct drm_fb_helper *fb_helper = info->par;
	struct intel_fbdev *ifbdev =
		container_of(fb_helper, struct intel_fbdev, helper);
	int ret;

	ret = drm_fb_helper_blank(blank, info);

	if (ret == 0) {
		mutex_lock(&fb_helper->dev->struct_mutex);
		intel_fb_obj_invalidate(ifbdev->fb->obj, ORIGIN_GTT);
		mutex_unlock(&fb_helper->dev->struct_mutex);
	}

	return ret;
}

static int intel_fbdev_pan_display(struct fb_var_screeninfo *var,
				   struct fb_info *info)
{
	struct drm_fb_helper *fb_helper = info->par;
	struct intel_fbdev *ifbdev =
		container_of(fb_helper, struct intel_fbdev, helper);

	int ret;
	ret = drm_fb_helper_pan_display(var, info);

	if (ret == 0) {
		mutex_lock(&fb_helper->dev->struct_mutex);
		intel_fb_obj_invalidate(ifbdev->fb->obj, ORIGIN_GTT);
		mutex_unlock(&fb_helper->dev->struct_mutex);
	}

	return ret;
}

static struct fb_ops intelfb_ops = {
	.owner = THIS_MODULE,
	.fb_check_var = drm_fb_helper_check_var,
	.fb_set_par = intel_fbdev_set_par,
	.fb_fillrect = drm_fb_helper_cfb_fillrect,
	.fb_copyarea = drm_fb_helper_cfb_copyarea,
	.fb_imageblit = drm_fb_helper_cfb_imageblit,
	.fb_pan_display = intel_fbdev_pan_display,
	.fb_blank = intel_fbdev_blank,
	.fb_setcmap = drm_fb_helper_setcmap,
	.fb_debug_enter = drm_fb_helper_debug_enter,
	.fb_debug_leave = drm_fb_helper_debug_leave,
};

static int intelfb_alloc(struct drm_fb_helper *helper,
			 struct drm_fb_helper_surface_size *sizes)
{
	struct intel_fbdev *ifbdev =
		container_of(helper, struct intel_fbdev, helper);
	struct drm_framebuffer *fb = NULL;
	struct drm_device *dev = helper->dev;
	struct drm_i915_private *dev_priv = to_i915(dev);
	struct drm_mode_fb_cmd2 mode_cmd = {};
	struct drm_i915_gem_object *obj = NULL;
	int size, ret;

	/* we don't do packed 24bpp */
	if (sizes->surface_bpp == 24)
		sizes->surface_bpp = 32;

	mode_cmd.width = sizes->surface_width;
	mode_cmd.height = sizes->surface_height;

	mode_cmd.pitches[0] = ALIGN(mode_cmd.width *
				    DIV_ROUND_UP(sizes->surface_bpp, 8), 64);
	mode_cmd.pixel_format = drm_mode_legacy_fb_format(sizes->surface_bpp,
							  sizes->surface_depth);

	mutex_lock(&dev->struct_mutex);

	size = mode_cmd.pitches[0] * mode_cmd.height;
	size = PAGE_ALIGN(size);

	/* If the FB is too big, just don't use it since fbdev is not very
	 * important and we should probably use that space with FBC or other
	 * features. */
	if (size * 2 < dev_priv->gtt.stolen_usable_size)
		obj = i915_gem_object_create_stolen(dev, size);
	if (obj == NULL)
		obj = i915_gem_alloc_object(dev, size);
	if (!obj) {
		DRM_ERROR("failed to allocate framebuffer\n");
		ret = -ENOMEM;
		goto out;
	}

	fb = __intel_framebuffer_create(dev, &mode_cmd, obj);
	if (IS_ERR(fb)) {
		drm_gem_object_unreference(&obj->base);
		ret = PTR_ERR(fb);
		goto out;
	}

<<<<<<< HEAD
	/* Flush everything out, we'll be doing GTT only from now on */
	ret = intel_pin_and_fence_fb_obj(NULL, fb, NULL);
	if (ret) {
		DRM_ERROR("failed to pin obj: %d\n", ret);
		goto out;
	}
=======
	mutex_unlock(&dev->struct_mutex);
>>>>>>> 1df59b84

	mutex_unlock(&dev->struct_mutex);

	ifbdev->fb = to_intel_framebuffer(fb);

	return 0;

out:
	mutex_unlock(&dev->struct_mutex);
	if (!IS_ERR_OR_NULL(fb))
		drm_framebuffer_unreference(fb);
	return ret;
}

static int intelfb_create(struct drm_fb_helper *helper,
			  struct drm_fb_helper_surface_size *sizes)
{
	struct intel_fbdev *ifbdev =
		container_of(helper, struct intel_fbdev, helper);
	struct intel_framebuffer *intel_fb = ifbdev->fb;
	struct drm_device *dev = helper->dev;
	struct drm_i915_private *dev_priv = dev->dev_private;
	struct fb_info *info;
	struct drm_framebuffer *fb;
	struct drm_i915_gem_object *obj;
	int size, ret;
	bool prealloc = false;

	if (intel_fb &&
	    (sizes->fb_width > intel_fb->base.width ||
	     sizes->fb_height > intel_fb->base.height)) {
		DRM_DEBUG_KMS("BIOS fb too small (%dx%d), we require (%dx%d),"
			      " releasing it\n",
			      intel_fb->base.width, intel_fb->base.height,
			      sizes->fb_width, sizes->fb_height);
		drm_framebuffer_unreference(&intel_fb->base);
		intel_fb = ifbdev->fb = NULL;
	}
	if (!intel_fb || WARN_ON(!intel_fb->obj)) {
		DRM_DEBUG_KMS("no BIOS fb, allocating a new one\n");
		ret = intelfb_alloc(helper, sizes);
		if (ret)
			return ret;
		intel_fb = ifbdev->fb;
	} else {
		DRM_DEBUG_KMS("re-using BIOS fb\n");
		prealloc = true;
		sizes->fb_width = intel_fb->base.width;
		sizes->fb_height = intel_fb->base.height;
	}

	obj = intel_fb->obj;
	size = obj->base.size;

	mutex_lock(&dev->struct_mutex);

<<<<<<< HEAD
=======
	/* Pin the GGTT vma for our access via info->screen_base.
	 * This also validates that any existing fb inherited from the
	 * BIOS is suitable for own access.
	 */
	ret = intel_pin_and_fence_fb_obj(NULL, &ifbdev->fb->base, NULL);
	if (ret)
		goto out_unlock;

>>>>>>> 1df59b84
	info = drm_fb_helper_alloc_fbi(helper);
	if (IS_ERR(info)) {
		DRM_ERROR("Failed to allocate fb_info\n");
		ret = PTR_ERR(info);
		goto out_unpin;
	}

	info->par = helper;

	fb = &ifbdev->fb->base;

	ifbdev->helper.fb = fb;

	strcpy(info->fix.id, "inteldrmfb");

	info->flags = FBINFO_DEFAULT | FBINFO_CAN_FORCE_OUTPUT;
	info->fbops = &intelfb_ops;

	/* setup aperture base/size for vesafb takeover */
	info->apertures->ranges[0].base = dev->mode_config.fb_base;
	info->apertures->ranges[0].size = dev_priv->gtt.mappable_end;

	info->fix.smem_start = dev->mode_config.fb_base + i915_gem_obj_ggtt_offset(obj);
	info->fix.smem_len = size;

	info->screen_base =
		ioremap_wc(dev_priv->gtt.mappable_base + i915_gem_obj_ggtt_offset(obj),
			   size);
	if (!info->screen_base) {
		DRM_ERROR("Failed to remap framebuffer into virtual memory\n");
		ret = -ENOSPC;
		goto out_destroy_fbi;
	}
	info->screen_size = size;

	/* This driver doesn't need a VT switch to restore the mode on resume */
	info->skip_vt_switch = true;

	drm_fb_helper_fill_fix(info, fb->pitches[0], fb->depth);
	drm_fb_helper_fill_var(info, &ifbdev->helper, sizes->fb_width, sizes->fb_height);

	/* If the object is shmemfs backed, it will have given us zeroed pages.
	 * If the object is stolen however, it will be full of whatever
	 * garbage was left in there.
	 */
	if (ifbdev->fb->obj->stolen && !prealloc)
		memset_io(info->screen_base, 0, info->screen_size);

	/* Use default scratch pixmap (info->pixmap.flags = FB_PIXMAP_SYSTEM) */

	DRM_DEBUG_KMS("allocated %dx%d fb: 0x%08llx, bo %p\n",
		      fb->width, fb->height,
		      i915_gem_obj_ggtt_offset(obj), obj);

	mutex_unlock(&dev->struct_mutex);
	vga_switcheroo_client_fb_set(dev->pdev, info);
	return 0;

out_destroy_fbi:
	drm_fb_helper_release_fbi(helper);
out_unpin:
	i915_gem_object_ggtt_unpin(obj);
<<<<<<< HEAD
=======
out_unlock:
>>>>>>> 1df59b84
	mutex_unlock(&dev->struct_mutex);
	return ret;
}

/** Sets the color ramps on behalf of RandR */
static void intel_crtc_fb_gamma_set(struct drm_crtc *crtc, u16 red, u16 green,
				    u16 blue, int regno)
{
	struct intel_crtc *intel_crtc = to_intel_crtc(crtc);

	intel_crtc->lut_r[regno] = red >> 8;
	intel_crtc->lut_g[regno] = green >> 8;
	intel_crtc->lut_b[regno] = blue >> 8;
}

static void intel_crtc_fb_gamma_get(struct drm_crtc *crtc, u16 *red, u16 *green,
				    u16 *blue, int regno)
{
	struct intel_crtc *intel_crtc = to_intel_crtc(crtc);

	*red = intel_crtc->lut_r[regno] << 8;
	*green = intel_crtc->lut_g[regno] << 8;
	*blue = intel_crtc->lut_b[regno] << 8;
}

static struct drm_fb_helper_crtc *
intel_fb_helper_crtc(struct drm_fb_helper *fb_helper, struct drm_crtc *crtc)
{
	int i;

	for (i = 0; i < fb_helper->crtc_count; i++)
		if (fb_helper->crtc_info[i].mode_set.crtc == crtc)
			return &fb_helper->crtc_info[i];

	return NULL;
}

/*
 * Try to read the BIOS display configuration and use it for the initial
 * fb configuration.
 *
 * The BIOS or boot loader will generally create an initial display
 * configuration for us that includes some set of active pipes and displays.
 * This routine tries to figure out which pipes and connectors are active
 * and stuffs them into the crtcs and modes array given to us by the
 * drm_fb_helper code.
 *
 * The overall sequence is:
 *   intel_fbdev_init - from driver load
 *     intel_fbdev_init_bios - initialize the intel_fbdev using BIOS data
 *     drm_fb_helper_init - build fb helper structs
 *     drm_fb_helper_single_add_all_connectors - more fb helper structs
 *   intel_fbdev_initial_config - apply the config
 *     drm_fb_helper_initial_config - call ->probe then register_framebuffer()
 *         drm_setup_crtcs - build crtc config for fbdev
 *           intel_fb_initial_config - find active connectors etc
 *         drm_fb_helper_single_fb_probe - set up fbdev
 *           intelfb_create - re-use or alloc fb, build out fbdev structs
 *
 * Note that we don't make special consideration whether we could actually
 * switch to the selected modes without a full modeset. E.g. when the display
 * is in VGA mode we need to recalculate watermarks and set a new high-res
 * framebuffer anyway.
 */
static bool intel_fb_initial_config(struct drm_fb_helper *fb_helper,
				    struct drm_fb_helper_crtc **crtcs,
				    struct drm_display_mode **modes,
				    struct drm_fb_offset *offsets,
				    bool *enabled, int width, int height)
{
	struct drm_device *dev = fb_helper->dev;
	int i, j;
	bool *save_enabled;
	bool fallback = true;
	int num_connectors_enabled = 0;
	int num_connectors_detected = 0;
	uint64_t conn_configured = 0, mask;
	int pass = 0;

	save_enabled = kcalloc(dev->mode_config.num_connector, sizeof(bool),
			       GFP_KERNEL);
	if (!save_enabled)
		return false;

	memcpy(save_enabled, enabled, dev->mode_config.num_connector);
	mask = (1 << fb_helper->connector_count) - 1;
retry:
	for (i = 0; i < fb_helper->connector_count; i++) {
		struct drm_fb_helper_connector *fb_conn;
		struct drm_connector *connector;
		struct drm_encoder *encoder;
		struct drm_fb_helper_crtc *new_crtc;

		fb_conn = fb_helper->connector_info[i];
		connector = fb_conn->connector;

		if (conn_configured & (1 << i))
			continue;

		if (pass == 0 && !connector->has_tile)
			continue;

		if (connector->status == connector_status_connected)
			num_connectors_detected++;

		if (!enabled[i]) {
			DRM_DEBUG_KMS("connector %s not enabled, skipping\n",
				      connector->name);
			conn_configured |= (1 << i);
			continue;
		}

		if (connector->force == DRM_FORCE_OFF) {
			DRM_DEBUG_KMS("connector %s is disabled by user, skipping\n",
				      connector->name);
			enabled[i] = false;
			continue;
		}

		encoder = connector->encoder;
		if (!encoder || WARN_ON(!encoder->crtc)) {
			if (connector->force > DRM_FORCE_OFF)
				goto bail;

			DRM_DEBUG_KMS("connector %s has no encoder or crtc, skipping\n",
				      connector->name);
			enabled[i] = false;
			conn_configured |= (1 << i);
			continue;
		}

		num_connectors_enabled++;

		new_crtc = intel_fb_helper_crtc(fb_helper, encoder->crtc);

		/*
		 * Make sure we're not trying to drive multiple connectors
		 * with a single CRTC, since our cloning support may not
		 * match the BIOS.
		 */
		for (j = 0; j < fb_helper->connector_count; j++) {
			if (crtcs[j] == new_crtc) {
				DRM_DEBUG_KMS("fallback: cloned configuration\n");
				goto bail;
			}
		}

		DRM_DEBUG_KMS("looking for cmdline mode on connector %s\n",
			      connector->name);

		/* go for command line mode first */
		modes[i] = drm_pick_cmdline_mode(fb_conn, width, height);

		/* try for preferred next */
		if (!modes[i]) {
			DRM_DEBUG_KMS("looking for preferred mode on connector %s %d\n",
				      connector->name, connector->has_tile);
			modes[i] = drm_has_preferred_mode(fb_conn, width,
							  height);
		}

		/* No preferred mode marked by the EDID? Are there any modes? */
		if (!modes[i] && !list_empty(&connector->modes)) {
			DRM_DEBUG_KMS("using first mode listed on connector %s\n",
				      connector->name);
			modes[i] = list_first_entry(&connector->modes,
						    struct drm_display_mode,
						    head);
		}

		/* last resort: use current mode */
		if (!modes[i]) {
			/*
			 * IMPORTANT: We want to use the adjusted mode (i.e.
			 * after the panel fitter upscaling) as the initial
			 * config, not the input mode, which is what crtc->mode
			 * usually contains. But since our current
			 * code puts a mode derived from the post-pfit timings
			 * into crtc->mode this works out correctly.
			 */
			DRM_DEBUG_KMS("looking for current mode on connector %s\n",
				      connector->name);
			modes[i] = &encoder->crtc->mode;
		}
		crtcs[i] = new_crtc;

		DRM_DEBUG_KMS("connector %s on pipe %c [CRTC:%d]: %dx%d%s\n",
			      connector->name,
			      pipe_name(to_intel_crtc(encoder->crtc)->pipe),
			      encoder->crtc->base.id,
			      modes[i]->hdisplay, modes[i]->vdisplay,
			      modes[i]->flags & DRM_MODE_FLAG_INTERLACE ? "i" :"");

		fallback = false;
		conn_configured |= (1 << i);
	}

	if ((conn_configured & mask) != mask) {
		pass++;
		goto retry;
	}

	/*
	 * If the BIOS didn't enable everything it could, fall back to have the
	 * same user experiencing of lighting up as much as possible like the
	 * fbdev helper library.
	 */
	if (num_connectors_enabled != num_connectors_detected &&
	    num_connectors_enabled < INTEL_INFO(dev)->num_pipes) {
		DRM_DEBUG_KMS("fallback: Not all outputs enabled\n");
		DRM_DEBUG_KMS("Enabled: %i, detected: %i\n", num_connectors_enabled,
			      num_connectors_detected);
		fallback = true;
	}

	if (fallback) {
bail:
		DRM_DEBUG_KMS("Not using firmware configuration\n");
		memcpy(enabled, save_enabled, dev->mode_config.num_connector);
		kfree(save_enabled);
		return false;
	}

	kfree(save_enabled);
	return true;
}

static const struct drm_fb_helper_funcs intel_fb_helper_funcs = {
	.initial_config = intel_fb_initial_config,
	.gamma_set = intel_crtc_fb_gamma_set,
	.gamma_get = intel_crtc_fb_gamma_get,
	.fb_probe = intelfb_create,
};

static void intel_fbdev_destroy(struct drm_device *dev,
				struct intel_fbdev *ifbdev)
{
	/* We rely on the object-free to release the VMA pinning for
	 * the info->screen_base mmaping. Leaking the VMA is simpler than
	 * trying to rectify all the possible error paths leading here.
	 */

	drm_fb_helper_unregister_fbi(&ifbdev->helper);
	drm_fb_helper_release_fbi(&ifbdev->helper);

	drm_fb_helper_fini(&ifbdev->helper);

	if (ifbdev->fb) {
		drm_framebuffer_unregister_private(&ifbdev->fb->base);
		drm_framebuffer_remove(&ifbdev->fb->base);
	}
}

/*
 * Build an intel_fbdev struct using a BIOS allocated framebuffer, if possible.
 * The core display code will have read out the current plane configuration,
 * so we use that to figure out if there's an object for us to use as the
 * fb, and if so, we re-use it for the fbdev configuration.
 *
 * Note we only support a single fb shared across pipes for boot (mostly for
 * fbcon), so we just find the biggest and use that.
 */
static bool intel_fbdev_init_bios(struct drm_device *dev,
				 struct intel_fbdev *ifbdev)
{
	struct intel_framebuffer *fb = NULL;
	struct drm_crtc *crtc;
	struct intel_crtc *intel_crtc;
	unsigned int max_size = 0;

	/* Find the largest fb */
	for_each_crtc(dev, crtc) {
		struct drm_i915_gem_object *obj =
			intel_fb_obj(crtc->primary->state->fb);
		intel_crtc = to_intel_crtc(crtc);

		if (!crtc->state->active || !obj) {
			DRM_DEBUG_KMS("pipe %c not active or no fb, skipping\n",
				      pipe_name(intel_crtc->pipe));
			continue;
		}

		if (obj->base.size > max_size) {
			DRM_DEBUG_KMS("found possible fb from plane %c\n",
				      pipe_name(intel_crtc->pipe));
			fb = to_intel_framebuffer(crtc->primary->state->fb);
			max_size = obj->base.size;
		}
	}

	if (!fb) {
		DRM_DEBUG_KMS("no active fbs found, not using BIOS config\n");
		goto out;
	}

	/* Now make sure all the pipes will fit into it */
	for_each_crtc(dev, crtc) {
		unsigned int cur_size;

		intel_crtc = to_intel_crtc(crtc);

		if (!crtc->state->active) {
			DRM_DEBUG_KMS("pipe %c not active, skipping\n",
				      pipe_name(intel_crtc->pipe));
			continue;
		}

		DRM_DEBUG_KMS("checking plane %c for BIOS fb\n",
			      pipe_name(intel_crtc->pipe));

		/*
		 * See if the plane fb we found above will fit on this
		 * pipe.  Note we need to use the selected fb's pitch and bpp
		 * rather than the current pipe's, since they differ.
		 */
		cur_size = intel_crtc->config->base.adjusted_mode.crtc_hdisplay;
		cur_size = cur_size * fb->base.bits_per_pixel / 8;
		if (fb->base.pitches[0] < cur_size) {
			DRM_DEBUG_KMS("fb not wide enough for plane %c (%d vs %d)\n",
				      pipe_name(intel_crtc->pipe),
				      cur_size, fb->base.pitches[0]);
			fb = NULL;
			break;
		}

		cur_size = intel_crtc->config->base.adjusted_mode.crtc_vdisplay;
		cur_size = intel_fb_align_height(dev, cur_size,
						 fb->base.pixel_format,
						 fb->base.modifier[0]);
		cur_size *= fb->base.pitches[0];
		DRM_DEBUG_KMS("pipe %c area: %dx%d, bpp: %d, size: %d\n",
			      pipe_name(intel_crtc->pipe),
			      intel_crtc->config->base.adjusted_mode.crtc_hdisplay,
			      intel_crtc->config->base.adjusted_mode.crtc_vdisplay,
			      fb->base.bits_per_pixel,
			      cur_size);

		if (cur_size > max_size) {
			DRM_DEBUG_KMS("fb not big enough for plane %c (%d vs %d)\n",
				      pipe_name(intel_crtc->pipe),
				      cur_size, max_size);
			fb = NULL;
			break;
		}

		DRM_DEBUG_KMS("fb big enough for plane %c (%d >= %d)\n",
			      pipe_name(intel_crtc->pipe),
			      max_size, cur_size);
	}

	if (!fb) {
		DRM_DEBUG_KMS("BIOS fb not suitable for all pipes, not using\n");
		goto out;
	}

	ifbdev->preferred_bpp = fb->base.bits_per_pixel;
	ifbdev->fb = fb;

	drm_framebuffer_reference(&ifbdev->fb->base);

	/* Final pass to check if any active pipes don't have fbs */
	for_each_crtc(dev, crtc) {
		intel_crtc = to_intel_crtc(crtc);

		if (!crtc->state->active)
			continue;

		WARN(!crtc->primary->fb,
		     "re-used BIOS config but lost an fb on crtc %d\n",
		     crtc->base.id);
	}


	DRM_DEBUG_KMS("using BIOS fb for initial console\n");
	return true;

out:

	return false;
}

static void intel_fbdev_suspend_worker(struct work_struct *work)
{
	intel_fbdev_set_suspend(container_of(work,
					     struct drm_i915_private,
					     fbdev_suspend_work)->dev,
				FBINFO_STATE_RUNNING,
				true);
}

int intel_fbdev_init(struct drm_device *dev)
{
	struct intel_fbdev *ifbdev;
	struct drm_i915_private *dev_priv = dev->dev_private;
	int ret;

	if (WARN_ON(INTEL_INFO(dev)->num_pipes == 0))
		return -ENODEV;

	ifbdev = kzalloc(sizeof(struct intel_fbdev), GFP_KERNEL);
	if (ifbdev == NULL)
		return -ENOMEM;

	drm_fb_helper_prepare(dev, &ifbdev->helper, &intel_fb_helper_funcs);

	if (!intel_fbdev_init_bios(dev, ifbdev))
		ifbdev->preferred_bpp = 32;

	ret = drm_fb_helper_init(dev, &ifbdev->helper,
				 INTEL_INFO(dev)->num_pipes, 4);
	if (ret) {
		kfree(ifbdev);
		return ret;
	}

	ifbdev->helper.atomic = true;

	dev_priv->fbdev = ifbdev;
	INIT_WORK(&dev_priv->fbdev_suspend_work, intel_fbdev_suspend_worker);

	drm_fb_helper_single_add_all_connectors(&ifbdev->helper);

	return 0;
}

static void intel_fbdev_initial_config(void *data, async_cookie_t cookie)
{
	struct drm_i915_private *dev_priv = data;
	struct intel_fbdev *ifbdev = dev_priv->fbdev;

	/* Due to peculiar init order wrt to hpd handling this is separate. */
	if (drm_fb_helper_initial_config(&ifbdev->helper,
					 ifbdev->preferred_bpp))
		intel_fbdev_fini(dev_priv->dev);
}

void intel_fbdev_initial_config_async(struct drm_device *dev)
{
	async_schedule(intel_fbdev_initial_config, to_i915(dev));
}

void intel_fbdev_fini(struct drm_device *dev)
{
	struct drm_i915_private *dev_priv = dev->dev_private;
	if (!dev_priv->fbdev)
		return;

	flush_work(&dev_priv->fbdev_suspend_work);

	if (!current_is_async())
		async_synchronize_full();
	intel_fbdev_destroy(dev, dev_priv->fbdev);
	kfree(dev_priv->fbdev);
	dev_priv->fbdev = NULL;
}

void intel_fbdev_set_suspend(struct drm_device *dev, int state, bool synchronous)
{
	struct drm_i915_private *dev_priv = dev->dev_private;
	struct intel_fbdev *ifbdev = dev_priv->fbdev;
	struct fb_info *info;

	if (!ifbdev)
		return;

	info = ifbdev->helper.fbdev;

	if (synchronous) {
		/* Flush any pending work to turn the console on, and then
		 * wait to turn it off. It must be synchronous as we are
		 * about to suspend or unload the driver.
		 *
		 * Note that from within the work-handler, we cannot flush
		 * ourselves, so only flush outstanding work upon suspend!
		 */
		if (state != FBINFO_STATE_RUNNING)
			flush_work(&dev_priv->fbdev_suspend_work);
		console_lock();
	} else {
		/*
		 * The console lock can be pretty contented on resume due
		 * to all the printk activity.  Try to keep it out of the hot
		 * path of resume if possible.
		 */
		WARN_ON(state != FBINFO_STATE_RUNNING);
		if (!console_trylock()) {
			/* Don't block our own workqueue as this can
			 * be run in parallel with other i915.ko tasks.
			 */
			schedule_work(&dev_priv->fbdev_suspend_work);
			return;
		}
	}

	/* On resume from hibernation: If the object is shmemfs backed, it has
	 * been restored from swap. If the object is stolen however, it will be
	 * full of whatever garbage was left in there.
	 */
	if (state == FBINFO_STATE_RUNNING && ifbdev->fb->obj->stolen)
		memset_io(info->screen_base, 0, info->screen_size);

	drm_fb_helper_set_suspend(&ifbdev->helper, state);
	console_unlock();
}

void intel_fbdev_output_poll_changed(struct drm_device *dev)
{
	struct drm_i915_private *dev_priv = dev->dev_private;
	if (dev_priv->fbdev)
		drm_fb_helper_hotplug_event(&dev_priv->fbdev->helper);
}

void intel_fbdev_restore_mode(struct drm_device *dev)
{
	int ret;
	struct drm_i915_private *dev_priv = dev->dev_private;
	struct intel_fbdev *ifbdev = dev_priv->fbdev;
	struct drm_fb_helper *fb_helper;

	if (!ifbdev)
		return;

	fb_helper = &ifbdev->helper;

	ret = drm_fb_helper_restore_fbdev_mode_unlocked(fb_helper);
	if (ret) {
		DRM_DEBUG("failed to restore crtc mode\n");
	} else {
		mutex_lock(&fb_helper->dev->struct_mutex);
		intel_fb_obj_invalidate(ifbdev->fb->obj, ORIGIN_GTT);
		mutex_unlock(&fb_helper->dev->struct_mutex);
	}
}<|MERGE_RESOLUTION|>--- conflicted
+++ resolved
@@ -163,17 +163,6 @@
 		goto out;
 	}
 
-<<<<<<< HEAD
-	/* Flush everything out, we'll be doing GTT only from now on */
-	ret = intel_pin_and_fence_fb_obj(NULL, fb, NULL);
-	if (ret) {
-		DRM_ERROR("failed to pin obj: %d\n", ret);
-		goto out;
-	}
-=======
-	mutex_unlock(&dev->struct_mutex);
->>>>>>> 1df59b84
-
 	mutex_unlock(&dev->struct_mutex);
 
 	ifbdev->fb = to_intel_framebuffer(fb);
@@ -229,8 +218,6 @@
 
 	mutex_lock(&dev->struct_mutex);
 
-<<<<<<< HEAD
-=======
 	/* Pin the GGTT vma for our access via info->screen_base.
 	 * This also validates that any existing fb inherited from the
 	 * BIOS is suitable for own access.
@@ -239,7 +226,6 @@
 	if (ret)
 		goto out_unlock;
 
->>>>>>> 1df59b84
 	info = drm_fb_helper_alloc_fbi(helper);
 	if (IS_ERR(info)) {
 		DRM_ERROR("Failed to allocate fb_info\n");
@@ -302,10 +288,7 @@
 	drm_fb_helper_release_fbi(helper);
 out_unpin:
 	i915_gem_object_ggtt_unpin(obj);
-<<<<<<< HEAD
-=======
 out_unlock:
->>>>>>> 1df59b84
 	mutex_unlock(&dev->struct_mutex);
 	return ret;
 }
