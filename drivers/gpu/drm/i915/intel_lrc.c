--- conflicted
+++ resolved
@@ -1385,18 +1385,6 @@
 	request->ring->head = request->postfix;
 	intel_ring_update_space(request->ring);
 
-<<<<<<< HEAD
-	/* Catch up with any missed context-switch interrupts */
-	if (request->ctx != port_request(port)->ctx) {
-		i915_gem_request_put(port_request(port));
-		port[0] = port[1];
-		memset(&port[1], 0, sizeof(port[1]));
-	}
-
-	GEM_BUG_ON(request->ctx != port_request(port)->ctx);
-
-=======
->>>>>>> bb176f67
 	/* Reset WaIdleLiteRestore:bdw,skl as well */
 	request->tail =
 		intel_ring_wrap(request->ring,
