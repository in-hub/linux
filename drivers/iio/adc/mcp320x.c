/*
 * Copyright (C) 2013 Oskar Andero <oskar.andero@gmail.com>
 * Copyright (C) 2014 Rose Technology
 * 	   Allan Bendorff Jensen <abj@rosetechnology.dk>
 *	   Soren Andersen <san@rosetechnology.dk>
 *
 * Driver for following ADC chips from Microchip Technology's:
 * 10 Bit converter
 * MCP3001
 * MCP3002
 * MCP3004
 * MCP3008
 * ------------
 * 12 bit converter
 * MCP3201
 * MCP3202
 * MCP3204
 * MCP3208
 * ------------
 *
 * Datasheet can be found here:
 * http://ww1.microchip.com/downloads/en/DeviceDoc/21293C.pdf  mcp3001
 * http://ww1.microchip.com/downloads/en/DeviceDoc/21294E.pdf  mcp3002
 * http://ww1.microchip.com/downloads/en/DeviceDoc/21295d.pdf  mcp3004/08
 * http://ww1.microchip.com/downloads/en/DeviceDoc/21290D.pdf  mcp3201
 * http://ww1.microchip.com/downloads/en/DeviceDoc/21034D.pdf  mcp3202
 * http://ww1.microchip.com/downloads/en/DeviceDoc/21298c.pdf  mcp3204/08
 * http://ww1.microchip.com/downloads/en/DeviceDoc/21700E.pdf  mcp3301
 *
 * This program is free software; you can redistribute it and/or modify
 * it under the terms of the GNU General Public License version 2 as
 * published by the Free Software Foundation.
 */

#include <linux/err.h>
#include <linux/delay.h>
#include <linux/spi/spi.h>
#include <linux/module.h>
#include <linux/iio/iio.h>
#include <linux/regulator/consumer.h>

enum {
	mcp3001,
	mcp3002,
	mcp3004,
	mcp3008,
	mcp3201,
	mcp3202,
	mcp3204,
	mcp3208,
	mcp3301,
};

struct mcp320x_chip_info {
	const struct iio_chan_spec *channels;
	unsigned int num_channels;
	unsigned int resolution;
};

struct mcp320x {
	struct spi_device *spi;
	struct spi_message msg;
	struct spi_transfer transfer[2];

	struct regulator *reg;
	struct mutex lock;
	const struct mcp320x_chip_info *chip_info;

	u8 tx_buf ____cacheline_aligned;
	u8 rx_buf[2];
};

static int mcp320x_channel_to_tx_data(int device_index,
			const unsigned int channel, bool differential)
{
	int start_bit = 1;

	switch (device_index) {
	case mcp3001:
	case mcp3201:
	case mcp3301:
		return 0;
	case mcp3002:
	case mcp3202:
		return ((start_bit << 4) | (!differential << 3) |
							(channel << 2));
	case mcp3004:
	case mcp3204:
	case mcp3008:
	case mcp3208:
		return ((start_bit << 6) | (!differential << 5) |
							(channel << 2));
	default:
		return -EINVAL;
	}
}

static int mcp320x_adc_conversion(struct mcp320x *adc, u8 channel,
				  bool differential, int device_index)
{
	int ret;

	adc->rx_buf[0] = 0;
	adc->rx_buf[1] = 0;
	adc->tx_buf = mcp320x_channel_to_tx_data(device_index,
						channel, differential);

	if (device_index != mcp3001 && device_index != mcp3201 && device_index != mcp3301) {
		ret = spi_sync(adc->spi, &adc->msg);
		if (ret < 0)
			return ret;
	} else {
		ret = spi_read(adc->spi, &adc->rx_buf, sizeof(adc->rx_buf));
		if (ret < 0)
			return ret;
	}

	switch (device_index) {
	case mcp3001:
		return (adc->rx_buf[0] << 5 | adc->rx_buf[1] >> 3);
	case mcp3002:
	case mcp3004:
	case mcp3008:
		return (adc->rx_buf[0] << 2 | adc->rx_buf[1] >> 6);
	case mcp3201:
		return (adc->rx_buf[0] << 7 | adc->rx_buf[1] >> 1);
	case mcp3202:
	case mcp3204:
	case mcp3208:
		return (adc->rx_buf[0] << 4 | adc->rx_buf[1] >> 4);
	case mcp3301:
		return sign_extend32((adc->rx_buf[0] & 0x1f) << 8 | adc->rx_buf[1], 12);
	default:
		return -EINVAL;
	}
}

static int mcp320x_read_raw(struct iio_dev *indio_dev,
			    struct iio_chan_spec const *channel, int *val,
			    int *val2, long mask)
{
	struct mcp320x *adc = iio_priv(indio_dev);
	int ret = -EINVAL;
	int device_index = 0;

	mutex_lock(&adc->lock);

	device_index = spi_get_device_id(adc->spi)->driver_data;

	switch (mask) {
	case IIO_CHAN_INFO_RAW:
		ret = mcp320x_adc_conversion(adc, channel->address,
			channel->differential, device_index);

		if (ret < 0)
			goto out;

		*val = ret;
		ret = IIO_VAL_INT;
		break;

	case IIO_CHAN_INFO_SCALE:
		ret = regulator_get_voltage(adc->reg);
		if (ret < 0)
			goto out;

		/* convert regulator output voltage to mV */
		*val = ret / 1000;
		*val2 = adc->chip_info->resolution;
		ret = IIO_VAL_FRACTIONAL_LOG2;
		break;
	}

out:
	mutex_unlock(&adc->lock);

	return ret;
}

#define MCP320X_VOLTAGE_CHANNEL(num)				\
	{							\
		.type = IIO_VOLTAGE,				\
		.indexed = 1,					\
		.channel = (num),				\
		.address = (num),				\
		.info_mask_separate = BIT(IIO_CHAN_INFO_RAW),	\
		.info_mask_shared_by_type = BIT(IIO_CHAN_INFO_SCALE) \
	}

#define MCP320X_VOLTAGE_CHANNEL_DIFF(num)			\
	{							\
		.type = IIO_VOLTAGE,				\
		.indexed = 1,					\
		.channel = (num * 2),				\
		.channel2 = (num * 2 + 1),			\
		.address = (num * 2),				\
		.differential = 1,				\
		.info_mask_separate = BIT(IIO_CHAN_INFO_RAW),	\
		.info_mask_shared_by_type = BIT(IIO_CHAN_INFO_SCALE) \
	}

static const struct iio_chan_spec mcp3201_channels[] = {
	MCP320X_VOLTAGE_CHANNEL_DIFF(0),
};

static const struct iio_chan_spec mcp3202_channels[] = {
	MCP320X_VOLTAGE_CHANNEL(0),
	MCP320X_VOLTAGE_CHANNEL(1),
	MCP320X_VOLTAGE_CHANNEL_DIFF(0),
};

static const struct iio_chan_spec mcp3204_channels[] = {
	MCP320X_VOLTAGE_CHANNEL(0),
	MCP320X_VOLTAGE_CHANNEL(1),
	MCP320X_VOLTAGE_CHANNEL(2),
	MCP320X_VOLTAGE_CHANNEL(3),
	MCP320X_VOLTAGE_CHANNEL_DIFF(0),
	MCP320X_VOLTAGE_CHANNEL_DIFF(1),
};

static const struct iio_chan_spec mcp3208_channels[] = {
	MCP320X_VOLTAGE_CHANNEL(0),
	MCP320X_VOLTAGE_CHANNEL(1),
	MCP320X_VOLTAGE_CHANNEL(2),
	MCP320X_VOLTAGE_CHANNEL(3),
	MCP320X_VOLTAGE_CHANNEL(4),
	MCP320X_VOLTAGE_CHANNEL(5),
	MCP320X_VOLTAGE_CHANNEL(6),
	MCP320X_VOLTAGE_CHANNEL(7),
	MCP320X_VOLTAGE_CHANNEL_DIFF(0),
	MCP320X_VOLTAGE_CHANNEL_DIFF(1),
	MCP320X_VOLTAGE_CHANNEL_DIFF(2),
	MCP320X_VOLTAGE_CHANNEL_DIFF(3),
};

static const struct iio_info mcp320x_info = {
	.read_raw = mcp320x_read_raw,
	.driver_module = THIS_MODULE,
};

static const struct mcp320x_chip_info mcp320x_chip_infos[] = {
	[mcp3001] = {
		.channels = mcp3201_channels,
		.num_channels = ARRAY_SIZE(mcp3201_channels),
		.resolution = 10
	},
	[mcp3002] = {
		.channels = mcp3202_channels,
		.num_channels = ARRAY_SIZE(mcp3202_channels),
		.resolution = 10
	},
	[mcp3004] = {
		.channels = mcp3204_channels,
		.num_channels = ARRAY_SIZE(mcp3204_channels),
		.resolution = 10
	},
	[mcp3008] = {
		.channels = mcp3208_channels,
		.num_channels = ARRAY_SIZE(mcp3208_channels),
		.resolution = 10
	},
	[mcp3201] = {
		.channels = mcp3201_channels,
		.num_channels = ARRAY_SIZE(mcp3201_channels),
		.resolution = 12
	},
	[mcp3202] = {
		.channels = mcp3202_channels,
		.num_channels = ARRAY_SIZE(mcp3202_channels),
		.resolution = 12
	},
	[mcp3204] = {
		.channels = mcp3204_channels,
		.num_channels = ARRAY_SIZE(mcp3204_channels),
		.resolution = 12
	},
	[mcp3208] = {
		.channels = mcp3208_channels,
		.num_channels = ARRAY_SIZE(mcp3208_channels),
		.resolution = 12
	},
	[mcp3301] = {
		.channels = mcp3201_channels,
		.num_channels = ARRAY_SIZE(mcp3201_channels),
		.resolution = 13
	},
};

static int mcp320x_probe(struct spi_device *spi)
{
	struct iio_dev *indio_dev;
	struct mcp320x *adc;
	const struct mcp320x_chip_info *chip_info;
	int ret;

	indio_dev = devm_iio_device_alloc(&spi->dev, sizeof(*adc));
	if (!indio_dev)
		return -ENOMEM;

	adc = iio_priv(indio_dev);
	adc->spi = spi;

	indio_dev->dev.parent = &spi->dev;
	indio_dev->name = spi_get_device_id(spi)->name;
	indio_dev->modes = INDIO_DIRECT_MODE;
	indio_dev->info = &mcp320x_info;

	chip_info = &mcp320x_chip_infos[spi_get_device_id(spi)->driver_data];
	indio_dev->channels = chip_info->channels;
	indio_dev->num_channels = chip_info->num_channels;

	adc->chip_info = chip_info;

	adc->transfer[0].tx_buf = &adc->tx_buf;
	adc->transfer[0].len = sizeof(adc->tx_buf);
	adc->transfer[1].rx_buf = adc->rx_buf;
	adc->transfer[1].len = sizeof(adc->rx_buf);

	spi_message_init_with_transfers(&adc->msg, adc->transfer,
					ARRAY_SIZE(adc->transfer));

	adc->reg = devm_regulator_get(&spi->dev, "vref");
	if (IS_ERR(adc->reg))
		return PTR_ERR(adc->reg);

	ret = regulator_enable(adc->reg);
	if (ret < 0)
		return ret;

	mutex_init(&adc->lock);

	ret = iio_device_register(indio_dev);
	if (ret < 0)
		goto reg_disable;

	return 0;

reg_disable:
	regulator_disable(adc->reg);

	return ret;
}

static int mcp320x_remove(struct spi_device *spi)
{
	struct iio_dev *indio_dev = spi_get_drvdata(spi);
	struct mcp320x *adc = iio_priv(indio_dev);

	iio_device_unregister(indio_dev);
	regulator_disable(adc->reg);

	return 0;
}

#if defined(CONFIG_OF)
static const struct of_device_id mcp320x_dt_ids[] = {
	{
		.compatible = "mcp3001",
		.data = &mcp320x_chip_infos[mcp3001],
	}, {
		.compatible = "mcp3002",
		.data = &mcp320x_chip_infos[mcp3002],
	}, {
		.compatible = "mcp3004",
		.data = &mcp320x_chip_infos[mcp3004],
	}, {
		.compatible = "mcp3008",
		.data = &mcp320x_chip_infos[mcp3008],
	}, {
		.compatible = "mcp3201",
		.data = &mcp320x_chip_infos[mcp3201],
	}, {
		.compatible = "mcp3202",
		.data = &mcp320x_chip_infos[mcp3202],
	}, {
		.compatible = "mcp3204",
		.data = &mcp320x_chip_infos[mcp3204],
	}, {
		.compatible = "mcp3208",
		.data = &mcp320x_chip_infos[mcp3208],
	}, {
		.compatible = "mcp3301",
		.data = &mcp320x_chip_infos[mcp3301],
	}, {
	}
};
MODULE_DEVICE_TABLE(of, mcp320x_dt_ids);
#endif

static const struct spi_device_id mcp320x_id[] = {
	{ "mcp3001", mcp3001 },
	{ "mcp3002", mcp3002 },
	{ "mcp3004", mcp3004 },
	{ "mcp3008", mcp3008 },
	{ "mcp3201", mcp3201 },
	{ "mcp3202", mcp3202 },
	{ "mcp3204", mcp3204 },
	{ "mcp3208", mcp3208 },
	{ "mcp3301", mcp3301 },
	{ }
};
MODULE_DEVICE_TABLE(spi, mcp320x_id);

static struct spi_driver mcp320x_driver = {
	.driver = {
		.name = "mcp320x",
<<<<<<< HEAD
		.of_match_table = of_match_ptr(mcp320x_dt_ids),
		.owner = THIS_MODULE,
=======
>>>>>>> c70efb85
	},
	.probe = mcp320x_probe,
	.remove = mcp320x_remove,
	.id_table = mcp320x_id,
};
module_spi_driver(mcp320x_driver);

MODULE_AUTHOR("Oskar Andero <oskar.andero@gmail.com>");
MODULE_DESCRIPTION("Microchip Technology MCP3x01/02/04/08");
MODULE_LICENSE("GPL v2");<|MERGE_RESOLUTION|>--- conflicted
+++ resolved
@@ -404,11 +404,7 @@
 static struct spi_driver mcp320x_driver = {
 	.driver = {
 		.name = "mcp320x",
-<<<<<<< HEAD
 		.of_match_table = of_match_ptr(mcp320x_dt_ids),
-		.owner = THIS_MODULE,
-=======
->>>>>>> c70efb85
 	},
 	.probe = mcp320x_probe,
 	.remove = mcp320x_remove,
