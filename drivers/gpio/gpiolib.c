--- conflicted
+++ resolved
@@ -711,11 +711,6 @@
 
 	if (le->eflags & GPIOEVENT_REQUEST_RISING_EDGE
 	    && le->eflags & GPIOEVENT_REQUEST_FALLING_EDGE) {
-<<<<<<< HEAD
-		int level = gpiod_get_value_cansleep(le->desc);
-
-=======
->>>>>>> a2054256
 		if (level)
 			/* Emit low-to-high event */
 			ge.id = GPIOEVENT_EVENT_RISING_EDGE;
