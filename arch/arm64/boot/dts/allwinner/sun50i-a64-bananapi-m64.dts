--- conflicted
+++ resolved
@@ -75,10 +75,7 @@
 	pinctrl-0 = <&rgmii_pins>;
 	phy-mode = "rgmii";
 	phy-handle = <&ext_rgmii_phy>;
-<<<<<<< HEAD
-=======
 	phy-supply = <&reg_dc1sw>;
->>>>>>> 5fa4ec9c
 	status = "okay";
 };
 
