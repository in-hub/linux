--- conflicted
+++ resolved
@@ -10751,17 +10751,11 @@
 void kvm_fixup_and_inject_pf_error(struct kvm_vcpu *vcpu, gva_t gva, u16 error_code)
 {
 	struct x86_exception fault;
-<<<<<<< HEAD
-
-	if (!(error_code & PFERR_PRESENT_MASK) ||
-	    vcpu->arch.walk_mmu->gva_to_gpa(vcpu, gva, error_code, &fault) != UNMAPPED_GVA) {
-=======
 	u32 access = error_code &
 		(PFERR_WRITE_MASK | PFERR_FETCH_MASK | PFERR_USER_MASK);
 
 	if (!(error_code & PFERR_PRESENT_MASK) ||
 	    vcpu->arch.walk_mmu->gva_to_gpa(vcpu, gva, access, &fault) != UNMAPPED_GVA) {
->>>>>>> d012a719
 		/*
 		 * If vcpu->arch.walk_mmu->gva_to_gpa succeeded, the page
 		 * tables probably do not match the TLB.  Just proceed
